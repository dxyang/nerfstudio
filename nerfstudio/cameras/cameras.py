--- conflicted
+++ resolved
@@ -316,16 +316,6 @@
         return image_coords
 
     def generate_rays(
-<<<<<<< HEAD
-            self,
-            camera_indices: Union[Int[Tensor, "*num_rays num_cameras_batch_dims"], int],
-            coords: Optional[Float[Tensor, "*num_rays 2"]] = None,
-            camera_opt_to_camera: Optional[Float[Tensor, "*num_rays 3 4"]] = None,
-            distortion_params_delta: Optional[Float[Tensor, "*num_rays 6"]] = None,
-            keep_shape: Optional[bool] = None,
-            disable_distortion: bool = False,
-            aabb_box: Optional[SceneBox] = None,
-=======
         self,
         camera_indices: Union[Int[Tensor, "*num_rays num_cameras_batch_dims"], int],
         coords: Optional[Float[Tensor, "*num_rays 2"]] = None,
@@ -335,7 +325,6 @@
         disable_distortion: bool = False,
         aabb_box: Optional[SceneBox] = None,
         obb_box: Optional[OrientedBox] = None,
->>>>>>> 77ac7d0c
     ) -> RayBundle:
         """Generates rays for the given camera indices.
 
