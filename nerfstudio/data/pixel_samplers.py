--- conflicted
+++ resolved
@@ -215,13 +215,8 @@
                     num_rays_in_batch = num_rays_per_batch - (num_images - 1) * num_rays_in_batch
 
                 indices = self.sample_method(
-<<<<<<< HEAD
-                    num_rays_in_batch, 1, image_height, image_width, mask=batch["mask"][i][None, ...].to(batch["image_idx"].device), device=device
-                ).to(device)
-=======
                     num_rays_in_batch, 1, image_height, image_width, mask=batch["mask"][i].unsqueeze(0), device=device
                 )
->>>>>>> c87ebe34
                 indices[:, 0] = i
                 all_indices.append(indices)
                 all_images.append(batch["image"][i][indices[:, 1], indices[:, 2]])
